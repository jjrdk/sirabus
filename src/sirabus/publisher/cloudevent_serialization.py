import datetime
import uuid
from typing import Optional, Tuple

from aett.eventstore import Topic, BaseEvent, BaseCommand
from cloudevents.pydantic import CloudEvent
from pydantic import BaseModel, Field

from sirabus import CommandResponse
from sirabus.hierarchical_topicmap import HierarchicalTopicMap


class CloudEventAttributes(BaseModel):
    id: str = Field(default=str(uuid.uuid4()))
    specversion: str = Field(default="1.0")
    datacontenttype: str = Field(default="application/json")
    time: str = Field()
    source: str = Field()
    subject: str = Field()
    type: str = Field()
    reply_to: Optional[str] = Field(default=None)


<<<<<<< HEAD
def write_cloudevent_message(
    topic_map: HierarchicalTopicMap, properties: dict, body: bytes
) -> Tuple[dict, BaseEvent]:
    ce = CloudEvent.model_validate_json(body)
    event_type = topic_map.get(ce.type)
    if event_type is None:
        raise ValueError(f"Event type {ce.type} not found in topic map")
    if event_type and not issubclass(event_type, BaseModel):
        raise TypeError(f"Event type {event_type} is not a subclass of BaseModel")
    event = event_type.model_validate(ce.data)
    return properties, event


=======
>>>>>>> 221c79f8
def create_event[TEvent: BaseEvent](
    event: TEvent, topic_map: HierarchicalTopicMap
) -> Tuple[str, str, str]:
    event_type = type(event)
    topic = Topic.get(event_type)
    hierarchical_topic = topic_map.get_from_type(event_type)

    if not hierarchical_topic:
        raise ValueError(
            f"Topic for event type {event_type} not found in hierarchical_topic map."
        )
    a = CloudEventAttributes(
        id=str(uuid.uuid4()),
        specversion="1.0",
        datacontenttype="application/json",
        time=event.timestamp.isoformat(),
        source=event.source,
        subject=topic,
        type=hierarchical_topic or topic,
    )
    ce = CloudEvent.create(
        attributes=a.model_dump(exclude_none=True),
        data=event.model_dump(mode="json"),
    )
    j = ce.model_dump_json()
    return topic, hierarchical_topic, j


def create_command[TCommand: BaseCommand](
    command: TCommand, topic_map: HierarchicalTopicMap
) -> Tuple[str, str, str]:
    command_type = type(command)
    topic = Topic.get(command_type)
    hierarchical_topic = topic_map.get_from_type(command_type)

    if not hierarchical_topic:
        raise ValueError(
            f"Topic for event type {command_type} not found in hierarchical_topic map."
        )
    a = CloudEventAttributes(
        id=str(uuid.uuid4()),
        specversion="1.0",
        datacontenttype="application/json",
        time=command.timestamp.isoformat(),
        source=command.aggregate_id,
        subject=topic,
        type=hierarchical_topic or topic,
    )
    ce = CloudEvent.create(
        attributes=a.model_dump(exclude_none=True),
        data=command.model_dump(mode="json"),
    )
    j = ce.model_dump_json()
    return topic, hierarchical_topic, j


def create_command_response(
    command_response: CommandResponse,
) -> Tuple[str, bytes]:
    topic = Topic.get(type(command_response))
    a = CloudEventAttributes(
        id=str(uuid.uuid4()),
        specversion="1.0",
        datacontenttype="application/json",
        time=datetime.datetime.now(datetime.timezone.utc).isoformat(),
        source="sirabus",
        subject=topic,
        type=topic,
    )
    ce = CloudEvent.create(
        attributes=a.model_dump(exclude_none=True),
        data=command_response.model_dump(mode="json"),
    )
    j = ce.model_dump_json().encode()
    return topic, j


def read_command_response(
    headers: dict,
    response_msg: bytes,
) -> CommandResponse | None:
    try:
        cloud_event = CloudEvent.model_validate_json(response_msg)
        if cloud_event.type == Topic.get(CommandResponse):
            return CommandResponse.model_validate(cloud_event.data)
        return None
    except Exception as e:
        raise ValueError(f"Error processing response: {e}")<|MERGE_RESOLUTION|>--- conflicted
+++ resolved
@@ -21,7 +21,6 @@
     reply_to: Optional[str] = Field(default=None)
 
 
-<<<<<<< HEAD
 def write_cloudevent_message(
     topic_map: HierarchicalTopicMap, properties: dict, body: bytes
 ) -> Tuple[dict, BaseEvent]:
@@ -35,8 +34,6 @@
     return properties, event
 
 
-=======
->>>>>>> 221c79f8
 def create_event[TEvent: BaseEvent](
     event: TEvent, topic_map: HierarchicalTopicMap
 ) -> Tuple[str, str, str]:
