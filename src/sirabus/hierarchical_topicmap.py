import inspect
from typing import Dict, List, Set, Self, Any

from aett.eventstore import Topic, BaseEvent
from aett.eventstore.base_command import BaseCommand
from pydantic import BaseModel

from sirabus import CommandResponse


class HierarchicalTopicMap:
    """
    Represents a map of topics to event classes.
    """

    def __init__(self) -> None:
<<<<<<< HEAD
        super().__init__()
        self.__metadata: Dict[str, Dict[str, Any]] = {}
=======
        self._topics: Dict[str, type] = {}
>>>>>>> 221c79f8
        self.__excepted_bases__: Set[type] = {object, BaseModel, BaseEvent, BaseCommand}
        self.add(Topic.get(CommandResponse), CommandResponse)

    def except_base(self, t: type) -> None:
        """
        Exclude the base class from the topic hierarchy.
        :param t: The class to exclude.
        """
        if not isinstance(t, type):
            raise TypeError(f"except_base expects a type, got {type(t).__name__}")
        if t not in self.__excepted_bases__:
            self.__excepted_bases__.add(t)

<<<<<<< HEAD
    def set_metadata(self, topic: str, key: str, value: Any) -> Self:
        """
        Sets metadata for the given topic.
        :param topic: The topic to set metadata for.
        :param key: The key of the metadata.
        :param value: The value of the metadata.
        """
        if topic not in self.__metadata:
            self.__metadata[topic] = {}
        self.__metadata[topic][key] = value
        return self

    def get_metadata(self, topic: str, key: str) -> Any:
        """
        Gets metadata for the given topic.
        :param topic: The topic to get metadata for.
        :param key: The key of the metadata.
        :return: The value of the metadata.
        """
        return self.__metadata.get(topic, {}).get(key, None)

=======
    def add(self, topic: str, cls: type) -> Self:
        """
        Adds the topic and class to the map.
        :param topic: The topic of the event.
        :param cls: The class of the event.
        """
        self._topics[topic] = cls
        return self

>>>>>>> 221c79f8
    def register(self, instance: Any) -> Self:
        t = instance if isinstance(instance, type) else type(instance)
        hierarchical_topic = self._get_hierarchical_topic(t)
        if hierarchical_topic is not None:
            self.add(hierarchical_topic, t)

        return self

    def _resolve_topics(self, t: type, suffix: str | None = None) -> str:
        topic = t.__topic__ if hasattr(t, "__topic__") else t.__name__
        if any(tb for tb in t.__bases__ if tb not in self.__excepted_bases__):
            tbase = self._resolve_topics(t.__bases__[0], suffix)
            topic = (
                f"{tbase}.{topic}" if suffix is None else f"{tbase}.{topic}.{suffix}"
            )
            return topic
        return topic

    def register_module(self, module: object) -> Self:
        """
        Registers all the classes in the module.
        """
        for _, o in inspect.getmembers(module, inspect.isclass):
            if inspect.isclass(o):
                self.register(o)
            if inspect.ismodule(o):
                self.register_module(o)
        return self

    def get(self, topic: str) -> type | None:
        """
        Gets the class of the event given the topic.
        :param topic: The topic of the event.
        :return: The class of the event.
        """
        return self._topics.get(topic, None)

    def get_from_type(self, t: type) -> str | None:
        """
        Gets the topic of the event given the class.
        :param t: The class of the event.
        :return: The topic of the event.
        """
        for topic, cls in self._topics.items():
            if cls is t:
                return topic
        return None

    def get_all(self) -> List[str]:
        """
        Gets all the topics and their corresponding classes in the map.
        :return: A dictionary of all the topics and their classes.
        """
        return list(self._topics.keys())

    def _get_hierarchical_topic(self, instance: type | None) -> str | None:
        """
        Gets the topic of the event given the class.
        :param instance: The class of the event.
        :return: The topic of the event.
        """
        if instance is None:
            return None
        if instance in self._topics.values():
            return next(topic for topic, cls in self._topics.items() if cls is instance)
        return self._resolve_topics(instance)

    def build_parent_child_relationships(self) -> Dict[str, Set[str]]:
        """
        Builds a list of parent-child relationships for the given topic.
        :return: A list of parent-child relationships.
        """

        relationships: Dict[str, Set[str]] = {}

        def visit(cls: type) -> None:
            for base in cls.__bases__:
                if base not in self.__excepted_bases__:
                    parent_type = self.get(self.get_from_type(base))
                    if not parent_type:
                        raise RuntimeError(
                            f"Base class '{base.__name__}' for '{cls.__name__}' not found in the topic map."
                        )
                    parent = self.get_from_type(parent_type)
                    if not parent:
                        raise RuntimeError(
                            f"Parent topic for class '{cls.__name__}' not found in the topic map."
                        )
                    child_type = self.get(self.get_from_type(cls))
                    if not child_type:
                        raise RuntimeError(
                            f"Child class '{cls.__name__}' not found in the topic map."
                        )
                    child = self.get_from_type(child_type)
                    if not child:
                        raise RuntimeError(
                            f"Child topic for class '{cls.__name__}' not found in the topic map."
                        )
                    relationships.setdefault(parent, set()).add(child)
                    visit(base)

        for instance in self._topics.values():
            if any(t for t in instance.__bases__ if t in self.__excepted_bases__):
                relationships.setdefault("amq.topic", set()).add(self.get_from_type(instance))
            visit(instance)
        return relationships<|MERGE_RESOLUTION|>--- conflicted
+++ resolved
@@ -14,12 +14,8 @@
     """
 
     def __init__(self) -> None:
-<<<<<<< HEAD
-        super().__init__()
         self.__metadata: Dict[str, Dict[str, Any]] = {}
-=======
         self._topics: Dict[str, type] = {}
->>>>>>> 221c79f8
         self.__excepted_bases__: Set[type] = {object, BaseModel, BaseEvent, BaseCommand}
         self.add(Topic.get(CommandResponse), CommandResponse)
 
@@ -33,7 +29,6 @@
         if t not in self.__excepted_bases__:
             self.__excepted_bases__.add(t)
 
-<<<<<<< HEAD
     def set_metadata(self, topic: str, key: str, value: Any) -> Self:
         """
         Sets metadata for the given topic.
@@ -55,7 +50,6 @@
         """
         return self.__metadata.get(topic, {}).get(key, None)
 
-=======
     def add(self, topic: str, cls: type) -> Self:
         """
         Adds the topic and class to the map.
@@ -65,7 +59,6 @@
         self._topics[topic] = cls
         return self
 
->>>>>>> 221c79f8
     def register(self, instance: Any) -> Self:
         t = instance if isinstance(instance, type) else type(instance)
         hierarchical_topic = self._get_hierarchical_topic(t)
